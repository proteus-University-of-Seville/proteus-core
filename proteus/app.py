--- conflicted
+++ resolved
@@ -38,13 +38,9 @@
 from proteus.views.components.main_window import MainWindow
 
 # Module configuration
-<<<<<<< HEAD
 log = logging.getLogger(__name__)  # Logger
 _ = Translator().text  # Translator
-=======
-log = logging.getLogger(__name__) # Logger
-_ = Translator().text # Translator
->>>>>>> ea8891be
+
 
 # --------------------------------------------------------------------------
 # Class: ProteusApplication
@@ -64,10 +60,7 @@
         self.config: Config = Config()
         self.plugin_manager: PluginManager = PluginManager()
         self.translator: Translator = Translator()
-<<<<<<< HEAD
         self.dynamic_icons: DynamicIcons = DynamicIcons()
-=======
->>>>>>> ea8891be
 
         # Request interceptor
         self.request_interceptor: WebEngineUrlRequestInterceptor = (
@@ -95,18 +88,6 @@
         log.info(f"{self.config.icons_directory = }")
         log.info(f"{self.config.archetypes_directory = }")
 
-<<<<<<< HEAD
-=======
-        # Set translator configuration and load translations
-        self.translator.set_language(self.config.language)
-        self.translator.set_i18n_directory(self.config.i18n_directory)
-        self.translator.set_archetypes_directory(self.config.archetypes_directory)
-        self.translator.load_system_translations()
-
-        # Load plugins
-        self.plugin_manager.load_plugins()
-
->>>>>>> ea8891be
         # Create the application instance and set the excepthook
         # to handle uncaught exceptions in every thread.
         sys.excepthook = self.excepthook
@@ -170,20 +151,6 @@
             _stylesheet = f.read()
             self.app.setStyleSheet(_stylesheet)
             del _stylesheet
-<<<<<<< HEAD
-=======
-
-        # Create the main window
-        self.main_window = MainWindow(parent=None, controller=Controller())
-        self.main_window.show()
-
-        # Plugin dependencies check and load plugin components
-        self.check_plugins_dependencies()
-        self.load_plugin_components()
-
-        # Execute the application
-        sys.exit(self.app.exec())
->>>>>>> ea8891be
 
     # --------------------------------------------------------------------------
     # Method: check_plugins_dependencies
