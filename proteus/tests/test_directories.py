# ==========================================================================
# File: test_directories.py
# Description: pytest file for the PROTEUS application directories
# Date: 10/10/2022
# Version: 0.1
# Author: Amador Durán Toro
# ==========================================================================

# --------------------------------------------------------------------------
# Standard library imports
# --------------------------------------------------------------------------

<<<<<<< HEAD
import datetime
import enum
import os
from pathlib import Path


=======
>>>>>>> 147e12a8
# --------------------------------------------------------------------------
# Project specific imports
# --------------------------------------------------------------------------

from proteus.app import ProteusApplication
from proteus.config import Config
from proteus.model.archetype_manager import ArchetypeManager
from proteus.model.archetype_proxys import DocumentArchetypeProxy, ProjectArchetypeProxy
from proteus.model.object import Object
from proteus.model.project import Project
from proteus.model.property import BooleanProperty, DateProperty, EnumProperty, FloatProperty, IntegerProperty, StringProperty, TimeProperty

# --------------------------------------------------------------------------
# Tests
# --------------------------------------------------------------------------
app : Config = Config()
test_project : Project = Project.load(app.base_directory / "tests" / "project")


def test_application_directories():
    """
    It tests that essential PROTEUS directories exist.
    """
<<<<<<< HEAD
=======
    app = ProteusApplication()
>>>>>>> 147e12a8
    assert app.resources_directory.is_dir()
    assert app.icons_directory.is_dir()
    assert app.archetypes_directory.is_dir()


def test_project_archetype_manager():

    # Get the number of projects in archetypes projects
    dir_path = str(app.archetypes_directory / "projects")
    number_of_projects = len(os.listdir(dir_path))
    
    # Check if load project function return all the projects
    projects = ArchetypeManager.load_project_archetypes()
    assert len(projects) == number_of_projects

    # Check if the project is a ProjectArchetypeProxy and has all the attributes
    for project_arch in projects:
        assert all(x for x in [type(project_arch) is ProjectArchetypeProxy, 
                               project_arch.path, project_arch.id, project_arch.name, project_arch.description,
                               project_arch.author, project_arch.date])
        
        # Check we can get an instance of the project.
        project = project_arch.get_project()
        assert type(project) is Project

        # Get each project folder and their files
        project_dir = os.path.dirname(project_arch.path)
        project_files = [file for file in os.listdir(project_dir)]

        # Check if the project has assets and objects
        assert  all(elem in project_files for elem in ["assets", "objects"])

        # Check if the project has at least one .xml file (the project file)
        assert len([x for x in project_files if x.endswith('.xml')]) >= 1
            
            
def test_document_archetype_manager():

    # Get the number of documents in archetypes documents
    dir_path = str(app.archetypes_directory / "documents")
    number_of_documents = len(os.listdir(dir_path))
    
    # Check if load document function return all the documents
    documents = ArchetypeManager.load_document_archetypes()
    assert len(documents) == number_of_documents

    # Check if the document is a DocumentArchetypeProxy and has all the attributes
    for document_arch in documents:
        assert all(x for x in [type(document_arch) is DocumentArchetypeProxy, 
                               document_arch.path, document_arch.id, document_arch.name, document_arch.description,
                               document_arch.author, document_arch.date])
        
        # Check we can get an instance of the document.
        document = document_arch.get_document(test_project)
        assert type(document) is Object

        # Get each document folder and their files
        document_dir = os.path.dirname(os.path.dirname(document_arch.path))
        document_files = [file for file in os.listdir(document_dir)]

        # Check if the document has assets and objects
        assert all(elem in document_files for elem in ["assets", "objects"])

        # Check if the document archetype has a document.xml file
        assert len([x for x in document_files if (x == "document.xml")]) == 1

def test_properties():

    # Get the property and check it's value is not "media" because we will chage it into "media".
    old_enum_property : EnumProperty = test_project.get_property("stability")
    assert old_enum_property.value is not "media"
    
    # Set the property to "media" and check the property value has changed.
    test_project.set_property(EnumProperty(old_enum_property.name, "media", old_enum_property.get_choices_as_str()))
    new_enum_property : EnumProperty = test_project.get_property("stability")
    assert new_enum_property.value == "media"

    # For each document in the project
    for document in test_project.documents.values():
        # Get the property and check it's value is not "NewName" because we will chage it into "NewName".
        old_string_property: StringProperty = document.get_property("name")
        assert old_string_property.value is not "NewName"

        # Set the property to "media" and check the property value has changed.
        document.set_property(StringProperty(old_string_property.name, "NewName"))
        new_string_property: StringProperty = document.get_property("name")
        assert new_string_property.value == "NewName"

def test_properties_value_error():
    # Check if we set a wrong value that is not in the choices, the property selects a random choice.
    enum_prop: EnumProperty = test_project.get_property("stability")
    test_project.set_property(EnumProperty(enum_prop.name, "thisIsATest", enum_prop.get_choices_as_str()))
    new_enum_property: EnumProperty = test_project.get_property(enum_prop.name)
    assert ("thisIsATest" not in new_enum_property.get_choices_as_str()) and (new_enum_property.value in enum_prop.get_choices_as_str())

    # Check if we set a non valid date value if the property is set to date (actually today's date)
    date_prop: DateProperty = test_project.get_property("created")
    test_project.set_property(DateProperty(date_prop.name, "thisIsATest"))
    new_date_property: DateProperty = test_project.get_property(date_prop.name)
    assert (new_date_property.value == datetime.date.today())

    # Check if we set a non valid integer value if the property is set to int (actually 0)
    int_prop: IntegerProperty = test_project.get_property("numberOfUsers")
    test_project.set_property(IntegerProperty(int_prop.name, "thisIsATest"))
    new_int_property: IntegerProperty = test_project.get_property(int_prop.name)
    assert (new_int_property.value == 0)

    # Check if we set a non valid float value if the property is set to float (actually 0.0)
    float_prop: FloatProperty = test_project.get_property("money")
    test_project.set_property(FloatProperty(float_prop.name, "thisIsATest"))
    new_float_property: FloatProperty = test_project.get_property(float_prop.name)
    assert (new_float_property.value == 0.0)

    # Check if we set a non valid bool value if the property is set to bool (actually False)
    bool_prop: BooleanProperty = test_project.get_property("info")
    test_project.set_property(BooleanProperty(bool_prop.name, "thisIsATest"))
    new_bool_property: BooleanProperty = test_project.get_property(bool_prop.name)
    assert (new_bool_property.value == False)

    # Check if we set a non valid time value if the property is set to datetime (actually right now)
    time_prop: TimeProperty = test_project.get_property("time")
    test_project.set_property(TimeProperty(time_prop.name, "thisIsATest"))
    new_time_property: TimeProperty = test_project.get_property(time_prop.name)
    assert (new_time_property.value == datetime.datetime.now().time())<|MERGE_RESOLUTION|>--- conflicted
+++ resolved
@@ -10,163 +10,20 @@
 # Standard library imports
 # --------------------------------------------------------------------------
 
-<<<<<<< HEAD
-import datetime
-import enum
-import os
-from pathlib import Path
 
-
-=======
->>>>>>> 147e12a8
 # --------------------------------------------------------------------------
 # Project specific imports
 # --------------------------------------------------------------------------
-
-from proteus.app import ProteusApplication
 from proteus.config import Config
-from proteus.model.archetype_manager import ArchetypeManager
-from proteus.model.archetype_proxys import DocumentArchetypeProxy, ProjectArchetypeProxy
-from proteus.model.object import Object
-from proteus.model.project import Project
-from proteus.model.property import BooleanProperty, DateProperty, EnumProperty, FloatProperty, IntegerProperty, StringProperty, TimeProperty
-
 # --------------------------------------------------------------------------
 # Tests
 # --------------------------------------------------------------------------
-app : Config = Config()
-test_project : Project = Project.load(app.base_directory / "tests" / "project")
-
 
 def test_application_directories():
     """
     It tests that essential PROTEUS directories exist.
     """
-<<<<<<< HEAD
-=======
-    app = ProteusApplication()
->>>>>>> 147e12a8
+    app : Config = Config()
     assert app.resources_directory.is_dir()
     assert app.icons_directory.is_dir()
-    assert app.archetypes_directory.is_dir()
-
-
-def test_project_archetype_manager():
-
-    # Get the number of projects in archetypes projects
-    dir_path = str(app.archetypes_directory / "projects")
-    number_of_projects = len(os.listdir(dir_path))
-    
-    # Check if load project function return all the projects
-    projects = ArchetypeManager.load_project_archetypes()
-    assert len(projects) == number_of_projects
-
-    # Check if the project is a ProjectArchetypeProxy and has all the attributes
-    for project_arch in projects:
-        assert all(x for x in [type(project_arch) is ProjectArchetypeProxy, 
-                               project_arch.path, project_arch.id, project_arch.name, project_arch.description,
-                               project_arch.author, project_arch.date])
-        
-        # Check we can get an instance of the project.
-        project = project_arch.get_project()
-        assert type(project) is Project
-
-        # Get each project folder and their files
-        project_dir = os.path.dirname(project_arch.path)
-        project_files = [file for file in os.listdir(project_dir)]
-
-        # Check if the project has assets and objects
-        assert  all(elem in project_files for elem in ["assets", "objects"])
-
-        # Check if the project has at least one .xml file (the project file)
-        assert len([x for x in project_files if x.endswith('.xml')]) >= 1
-            
-            
-def test_document_archetype_manager():
-
-    # Get the number of documents in archetypes documents
-    dir_path = str(app.archetypes_directory / "documents")
-    number_of_documents = len(os.listdir(dir_path))
-    
-    # Check if load document function return all the documents
-    documents = ArchetypeManager.load_document_archetypes()
-    assert len(documents) == number_of_documents
-
-    # Check if the document is a DocumentArchetypeProxy and has all the attributes
-    for document_arch in documents:
-        assert all(x for x in [type(document_arch) is DocumentArchetypeProxy, 
-                               document_arch.path, document_arch.id, document_arch.name, document_arch.description,
-                               document_arch.author, document_arch.date])
-        
-        # Check we can get an instance of the document.
-        document = document_arch.get_document(test_project)
-        assert type(document) is Object
-
-        # Get each document folder and their files
-        document_dir = os.path.dirname(os.path.dirname(document_arch.path))
-        document_files = [file for file in os.listdir(document_dir)]
-
-        # Check if the document has assets and objects
-        assert all(elem in document_files for elem in ["assets", "objects"])
-
-        # Check if the document archetype has a document.xml file
-        assert len([x for x in document_files if (x == "document.xml")]) == 1
-
-def test_properties():
-
-    # Get the property and check it's value is not "media" because we will chage it into "media".
-    old_enum_property : EnumProperty = test_project.get_property("stability")
-    assert old_enum_property.value is not "media"
-    
-    # Set the property to "media" and check the property value has changed.
-    test_project.set_property(EnumProperty(old_enum_property.name, "media", old_enum_property.get_choices_as_str()))
-    new_enum_property : EnumProperty = test_project.get_property("stability")
-    assert new_enum_property.value == "media"
-
-    # For each document in the project
-    for document in test_project.documents.values():
-        # Get the property and check it's value is not "NewName" because we will chage it into "NewName".
-        old_string_property: StringProperty = document.get_property("name")
-        assert old_string_property.value is not "NewName"
-
-        # Set the property to "media" and check the property value has changed.
-        document.set_property(StringProperty(old_string_property.name, "NewName"))
-        new_string_property: StringProperty = document.get_property("name")
-        assert new_string_property.value == "NewName"
-
-def test_properties_value_error():
-    # Check if we set a wrong value that is not in the choices, the property selects a random choice.
-    enum_prop: EnumProperty = test_project.get_property("stability")
-    test_project.set_property(EnumProperty(enum_prop.name, "thisIsATest", enum_prop.get_choices_as_str()))
-    new_enum_property: EnumProperty = test_project.get_property(enum_prop.name)
-    assert ("thisIsATest" not in new_enum_property.get_choices_as_str()) and (new_enum_property.value in enum_prop.get_choices_as_str())
-
-    # Check if we set a non valid date value if the property is set to date (actually today's date)
-    date_prop: DateProperty = test_project.get_property("created")
-    test_project.set_property(DateProperty(date_prop.name, "thisIsATest"))
-    new_date_property: DateProperty = test_project.get_property(date_prop.name)
-    assert (new_date_property.value == datetime.date.today())
-
-    # Check if we set a non valid integer value if the property is set to int (actually 0)
-    int_prop: IntegerProperty = test_project.get_property("numberOfUsers")
-    test_project.set_property(IntegerProperty(int_prop.name, "thisIsATest"))
-    new_int_property: IntegerProperty = test_project.get_property(int_prop.name)
-    assert (new_int_property.value == 0)
-
-    # Check if we set a non valid float value if the property is set to float (actually 0.0)
-    float_prop: FloatProperty = test_project.get_property("money")
-    test_project.set_property(FloatProperty(float_prop.name, "thisIsATest"))
-    new_float_property: FloatProperty = test_project.get_property(float_prop.name)
-    assert (new_float_property.value == 0.0)
-
-    # Check if we set a non valid bool value if the property is set to bool (actually False)
-    bool_prop: BooleanProperty = test_project.get_property("info")
-    test_project.set_property(BooleanProperty(bool_prop.name, "thisIsATest"))
-    new_bool_property: BooleanProperty = test_project.get_property(bool_prop.name)
-    assert (new_bool_property.value == False)
-
-    # Check if we set a non valid time value if the property is set to datetime (actually right now)
-    time_prop: TimeProperty = test_project.get_property("time")
-    test_project.set_property(TimeProperty(time_prop.name, "thisIsATest"))
-    new_time_property: TimeProperty = test_project.get_property(time_prop.name)
-    assert (new_time_property.value == datetime.datetime.now().time())+    assert app.archetypes_directory.is_dir()